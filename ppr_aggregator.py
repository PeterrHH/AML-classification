import torch
from torch_geometric.nn.aggr import Aggregation
from torch import Tensor
import torch_geometric.nn.aggr as pyg_aggr
import heapq
from collections import defaultdict
import random
import tqdm

import torch.nn as nn
import torch.nn.functional as F
from torch_geometric.utils import add_self_loops, remove_self_loops, degree

class TopKPPRAggregation(Aggregation):
    def __init__(self, ppr_index: dict, tower_size = 5):
        super().__init__()
        self.ppr_index = ppr_index
        self.global_x  = torch.zeros((1,1))
        self.g2l: dict[int,int] = {} 
        self.tower_size = tower_size

    def set_mapping(self, g2l: dict[int,int]):
        self.g2l = g2l

    def forward(self,
                x: Tensor,
                index: Tensor,
                ptr: Tensor = None,
                dim_size: int = None,
                dim: int = 0) -> Tensor:
        
        #print(f"TopKPPRAggregation: x shape {x.shape}, index shape {index.shape}, dim_size {dim_size}, dim {dim}")
        # print(f"Gloabl x {self.global_x.shape}, x shape {x.shape} self ppr {len(self.ppr_index)}")
        X = x
        self.global_x = x
        # X = self.global_x       # [N, F]
        N = self.global_x.size(0) 
        F = X.shape[-1]
        T = self.tower_size
        # out = X.new_zeros((N, T, F)) # previously for multi-twoer
        out = X.new_zeros((N, F))  # for single tower

        # For each *global* seed in your PPR dict...
        for g_u, nbrs_and_scores in self.ppr_index.items():
            if g_u not in self.g2l:
                continue
            u = self.g2l[g_u]
            # nbrs, scores = zip(*nbrs_and_scores)
            # keep only those neighbors in this batch:
            local = [(self.g2l[g_v], w) for (g_v, w) in nbrs_and_scores if g_v in self.g2l]
            if not local:
                continue
            loc_idxs, ws = zip(*local)
            feats = X[list(loc_idxs)]          # [k, T, F]
            wts  = X.new_tensor(ws).unsqueeze(1)  # [k,1]
            # Modify wts to be [k,1,1] for broadcasting with feats [k,T,F]
            # (feats * wts_broadcastable) will have shape [k,T,F]
            # .sum(dim=0) will sum over k, resulting in shape [T,F]
            out[u,:] = (feats * wts.unsqueeze(2)).sum(dim=0) 
            
        #print('out shape of TopKPPRAggregation: ', out.shape)
        return out


def approx_ppr_push(seed: int,
                    edge_index: torch.LongTensor,
                    num_nodes: int,
                    alpha: float = 0.15,
                    eps: float = 1e-4,
                    topk: int = 50):
    """
    Approximate the Personalized PageRank vector for `seed` using 
    the push algorithm.  Returns the top-k (node, ppr_score) pairs.

    Args:
      seed    : int, the node whose PPR we want.
      edge_index: [2, E] LongTensor of your graph's edges (undirected or directed).
      num_nodes : int, number of nodes N.
      alpha   : teleport probability (≈0.15).
      eps     : tolerance threshold.
      topk    : how many largest entries to return.

    Returns:
      List of (node, score) sorted by score descending, length ≤ topk.
    """

    # 1) Build a sparse neighbor lookup from edge_index
    nbrs = [[] for _ in range(num_nodes)]
    src, dst = edge_index
    for u, v in zip(src.tolist(), dst.tolist()):
        nbrs[u].append(v)
        # if undirected graph:
        nbrs[v].append(u)

    # 2) Initialize residual (r) and estimate (p) vectors as dicts
    r = defaultdict(float)
    p = defaultdict(float)
    r[seed] = 1.0

    # 3) While there exists u with r[u] > eps * deg(u):
    queue = [seed]
    while queue:
        u = queue.pop()
        ru = r[u]
        deg_u = len(nbrs[u]) or 1
        threshold = eps * deg_u
        if ru < threshold:
            continue

        # push mass to p[u]
        delta = alpha * ru
        p[u] += delta

        # distribute the rest to neighbors
        leftover = (ru * (1 - alpha)) / 2.0
        r[u] = leftover

        inc = leftover / deg_u
        for v in nbrs[u]:
            prev = r[v]
            r[v] += inc
            # if neighbor now exceeds threshold, schedule a push
            if prev < eps * (len(nbrs[v]) or 1) <= r[v]:
                queue.append(v)

    # 4) Extract top-k entries from p
    #    (heap of size topk)
    heap = []
    for node, score in p.items():
        if len(heap) < topk:
            heapq.heappush(heap, (score, node))
        else:
            heapq.heappushpop(heap, (score, node))

    # sort descending
    topk_list = sorted([(node, score) for score, node in heap],
                       key=lambda x: -x[1])
    return topk_list


def build_split_ppr(edge_index, x):
    used_nodes = torch.unique(edge_index)
    id_map = {old.item(): new for new, old in enumerate(used_nodes)}
    remapped_src = torch.tensor([id_map[n.item()] for n in edge_index[0]])
    remapped_dst = torch.tensor([id_map[n.item()] for n in edge_index[1]])
    remapped_edge_index = torch.stack([remapped_src, remapped_dst])
    
<<<<<<< HEAD
    # ppr_index = build_ppr_index(
    #     edge_index=remapped_edge_index,
    #     num_nodes=len(used_nodes),
    #     alpha=0.15,
    #     eps=1e-4,
    #     topk=2,
    #     max_iter=2
    # )
    ppr_index = build_ppr_index_monte_carlo(
=======
    ppr_index = build_ppr_index(
>>>>>>> fd427735
        edge_index=remapped_edge_index,
        num_nodes=len(used_nodes),
        alpha=0.15,
        eps=1e-4,
        topk=2
    )
    # ppr_index = build_ppr_index_monte_carlo(
    #     edge_index=remapped_edge_index,
    #     num_nodes=len(used_nodes),
    #     alpha=0.15,
    #     topk=2
    # )
    
    # remap x to used nodes
    x_remapped = x[used_nodes]
    
    return ppr_index, x_remapped, remapped_edge_index, used_nodes



def monte_carlo_ppr(seed, nbrs, alpha=0.15, num_walks=50, max_steps=20, topk=20):
    count = defaultdict(int)
    for _ in range(num_walks):
        node = seed
        for _ in range(max_steps):
            if random.random() < alpha:
                break
            neighbors = nbrs[node]
            if not neighbors:
                break
            node = random.choice(neighbors)
        count[node] += 1
    total = sum(count.values())
    return sorted([(n, c / total) for n, c in count.items()], key=lambda x: -x[1])[:topk]


def build_ppr_index(edge_index, num_nodes, alpha=0.15, eps=1e-4, topk=50, max_iter=20):
    """
    Compute PPR for all nodes using power iteration (tensor-based).
    Returns a dict: node -> list of (neighbor, score) for topk neighbors.
    """
    device = edge_index.device if hasattr(edge_index, 'device') else 'cpu'
    # Build adjacency matrix (sparse)
    src, dst = edge_index
    values = torch.ones(src.size(0), device=device)
    adj = torch.sparse_coo_tensor(
        torch.stack([src, dst]), values, (num_nodes, num_nodes), device=device
    )
    # Make undirected (if not already)
    adj = adj.coalesce()
    adj_t = torch.sparse_coo_tensor(
        torch.stack([dst, src]), values, (num_nodes, num_nodes), device=device
    )
    adj_t = adj_t.coalesce()
    adj = torch.sparse_coo_tensor(
        torch.cat([adj.indices(), adj_t.indices()], dim=1),
        torch.cat([adj.values(), adj_t.values()]),
        (num_nodes, num_nodes), device=device
    ).coalesce()
    # Row-normalize adjacency to get transition matrix
    deg = torch.sparse.sum(adj, dim=1).to_dense()  # [N]
    deg_inv = torch.where(deg > 0, 1.0 / deg, torch.zeros_like(deg))
    # For each node, run power iteration
    ppr_index = {}
    for seed in tqdm.tqdm(range(num_nodes), desc="Building PPR index (tensor)"):
        # Personalization vector
        e = torch.zeros(num_nodes, device=device)
        e[seed] = 1.0
        p = e.clone()
        for _ in range(max_iter):
            p_last = p
            # p = alpha * e + (1 - alpha) * A^T p / deg
            p = alpha * e + (1 - alpha) * torch.sparse.mm(adj, (p * deg_inv).unsqueeze(1)).squeeze(1)
            if torch.norm(p - p_last, p=1) < eps:
                break
        # Get top-k
        vals, idxs = torch.topk(p, k=min(topk, num_nodes))
        ppr_index[seed] = [(i.item(), v.item()) for i, v in zip(idxs, vals) if v.item() > 0]
    return ppr_index


def build_ppr_index_monte_carlo(edge_index, num_nodes, alpha=0.15, topk=50):
    print(f"Using Monte Carlo PPR for {num_nodes} nodes...")

    # Step 1: Build adjacency list
    nbrs = [[] for _ in range(num_nodes)]
    src, dst = edge_index
    for u, v in zip(src.tolist(), dst.tolist()):
        nbrs[u].append(v)
        nbrs[v].append(u)

    # Step 2: Build PPR index only for used nodes
    ppr_index = {}
    for seed in range(num_nodes):
        ppr_index[seed] = monte_carlo_ppr(
            seed, nbrs, alpha=alpha, num_walks=20, max_steps=20, topk=topk
        )

    return ppr_index

# 3) "Register" new aggregation under the name TopKPPRAggregation
#    so that PyG's resolver can find it when we pass 'TopKPPRAggregation' in PNAConv.
<<<<<<< HEAD
pyg_aggr.TopKPPRAggregation = TopKPPRAggregation




class APPRPropagation(nn.Module):
    def __init__(self, alpha=0.1, K=10):
        super().__init__()
        self.alpha = alpha  # teleport probability
        self.K = K  # number of iterations

    def build_normalized_adj(self, edge_index, num_nodes, device):
        edge_index, _ = remove_self_loops(edge_index)
        edge_index = add_self_loops(edge_index, num_nodes=num_nodes)[0]
        row, col = edge_index
        deg = degree(row, num_nodes, dtype=torch.float32)
        deg_inv_sqrt = deg.pow(-0.5)
        deg_inv_sqrt[deg_inv_sqrt == float('inf')] = 0
        norm = deg_inv_sqrt[row] * deg_inv_sqrt[col]
        print(f"BUILD edge {edge_index.shape} norm: {norm.shape} Num Nodes:{num_nodes}")
        A_tilde = torch.sparse_coo_tensor(
            edge_index, norm, (num_nodes, num_nodes), device=device
        )
        return A_tilde

    def forward(self, x, edge_index, num_nodes):
        device = x.device
        A_tilde = self.build_normalized_adj(edge_index, num_nodes, device)
        x0 = x

        for _ in range(self.K):
            x = torch.sparse.mm(A_tilde, x)
            x = (1 - self.alpha) * x + self.alpha * x0

        return x
=======
pyg_aggr.TopKPPRAggregation = TopKPPRAggregation
>>>>>>> fd427735
<|MERGE_RESOLUTION|>--- conflicted
+++ resolved
@@ -145,7 +145,6 @@
     remapped_dst = torch.tensor([id_map[n.item()] for n in edge_index[1]])
     remapped_edge_index = torch.stack([remapped_src, remapped_dst])
     
-<<<<<<< HEAD
     # ppr_index = build_ppr_index(
     #     edge_index=remapped_edge_index,
     #     num_nodes=len(used_nodes),
@@ -155,9 +154,6 @@
     #     max_iter=2
     # )
     ppr_index = build_ppr_index_monte_carlo(
-=======
-    ppr_index = build_ppr_index(
->>>>>>> fd427735
         edge_index=remapped_edge_index,
         num_nodes=len(used_nodes),
         alpha=0.15,
@@ -260,7 +256,6 @@
 
 # 3) "Register" new aggregation under the name TopKPPRAggregation
 #    so that PyG's resolver can find it when we pass 'TopKPPRAggregation' in PNAConv.
-<<<<<<< HEAD
 pyg_aggr.TopKPPRAggregation = TopKPPRAggregation
 
 
@@ -295,7 +290,4 @@
             x = torch.sparse.mm(A_tilde, x)
             x = (1 - self.alpha) * x + self.alpha * x0
 
-        return x
-=======
-pyg_aggr.TopKPPRAggregation = TopKPPRAggregation
->>>>>>> fd427735
+        return x