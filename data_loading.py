import pandas as pd
import numpy as np
import torch
import logging
import itertools
from data_util import GraphData, HeteroData, z_norm, create_hetero_obj
import matplotlib.pyplot as plt
from torch_geometric.utils import to_dense_adj
from ppr_aggregator import build_split_ppr

def visualise(tr_edge_index):
    # Convert to dense adjacency matrix (counts edges between nodes)
    adj = to_dense_adj(tr_edge_index, max_num_nodes=100)[0]  # First 100 nodes for visibility

    plt.figure(figsize=(10,8))
    plt.imshow(adj.numpy(), cmap='viridis')
    plt.colorbar(label='Number of Transactions')
    plt.title("Adjacency Matrix (Edge Counts Between Nodes)")
    plt.xlabel("Target Node")
    plt.ylabel("Source Node")
    plt.show()



def get_data(args, data_config, run_local=False):
    '''Loads the AML transaction data.
    
    1. The data is loaded from the csv and the necessary features are chosen.
    2. The data is split into training, validation and test data.
    3. PyG Data objects are created with the respective data splits.
    '''
    logging.info('Loading for Graph')

    if run_local:
        transaction_file = f"{data_config['paths']['aml_data']}/{args.data}/formatted_transactions_small.csv" #replace this with your path to the respective AML data objects
    else:
        transaction_file = f"{data_config['paths']['aml_data']}/{args.data}/formatted_transactions.csv" #replace this with your path to the respective AML data objects
    df_edges = pd.read_csv(transaction_file)

    logging.info(f'Available Edge Features: {df_edges.columns.tolist()}')

    # Step 1: connvert TimeStamp into by minimizing the easliest timestamp
    df_edges['Timestamp'] = df_edges['Timestamp'] - df_edges['Timestamp'].min()
    print(f"Time stamp first 10: {df_edges['Timestamp'][:10].tolist()}")
    print(f"Time stamp last 10: {df_edges['Timestamp'][-10:].tolist()}")
    

    max_n_id = df_edges.loc[:, ['from_id', 'to_id']].to_numpy().max() + 1
    df_nodes = pd.DataFrame({'NodeID': np.arange(max_n_id), 'Feature': np.ones(max_n_id)})
    timestamps = torch.Tensor(df_edges['Timestamp'].to_numpy())
    y = torch.LongTensor(df_edges['Is Laundering'].to_numpy())

    logging.info(f"Illicit ratio = {sum(y)} / {len(y)} = {sum(y) / len(y) * 100:.2f}%")
    logging.info(f"Number of nodes (holdings doing transcations) = {df_nodes.shape[0]}")
    logging.info(f"Number of transactions = {df_edges.shape[0]}")

    # edge_features = ['Timestamp', 'Amount Received', 'Received Currency', 'Payment Format']
    edge_features = data_config['features']['edge_features']
    node_features = ['Feature']

    logging.info(f'Edge features being used: {edge_features}')
    logging.info(f'Node features being used: {node_features} ("Feature" is a placeholder feature of all 1s)')

    x = torch.tensor(df_nodes.loc[:, node_features].to_numpy()).float()
    edge_index = torch.LongTensor(df_edges.loc[:, ['from_id', 'to_id']].to_numpy().T)
    edge_attr = torch.tensor(df_edges.loc[:, edge_features].to_numpy()).float()

    n_days = int(timestamps.max() / (3600 * 24) + 1)
    n_samples = y.shape[0]
    logging.info(f'number of days and transactions in the data: {n_days} days, {n_samples} transactions')

    #data splitting
    daily_irs, weighted_daily_irs, daily_inds, daily_trans = [], [], [], [] #irs = illicit ratios, inds = indices, trans = transactions
    for day in range(n_days):
        l = day * 24 * 3600
        r = (day + 1) * 24 * 3600
        day_inds = torch.where((timestamps >= l) & (timestamps < r))[0]
        daily_irs.append(y[day_inds].float().mean())
        weighted_daily_irs.append(y[day_inds].float().mean() * day_inds.shape[0] / n_samples)
        daily_inds.append(day_inds)
        daily_trans.append(day_inds.shape[0])
    
    split_per = [0.6, 0.2, 0.2]
    daily_totals = np.array(daily_trans)
    d_ts = daily_totals
    I = list(range(len(d_ts)))
    split_scores = dict()
    for i,j in itertools.combinations(I, 2):
        if j >= i:
            split_totals = [d_ts[:i].sum(), d_ts[i:j].sum(), d_ts[j:].sum()]
            split_totals_sum = np.sum(split_totals)
            split_props = [v/split_totals_sum for v in split_totals]
            split_error = [abs(v-t)/t for v,t in zip(split_props, split_per)]
            score = max(split_error) #- (split_totals_sum/total) + 1
            split_scores[(i,j)] = score
        else:
            continue

    i,j = min(split_scores, key=split_scores.get)
    #split contains a list for each split (train, validation and test) and each list contains the days that are part of the respective split
    split = [list(range(i)), list(range(i, j)), list(range(j, len(daily_totals)))]
    logging.info(f'Calculate split: {split}')

    #Now, we seperate the transactions based on their indices in the timestamp array
    split_inds = {k: [] for k in range(3)}
    for i in range(3):
        for day in split[i]:
            split_inds[i].append(daily_inds[day]) #split_inds contains a list for each split (tr,val,te) which contains the indices of each day seperately

    tr_inds = torch.cat(split_inds[0])
    val_inds = torch.cat(split_inds[1])
    te_inds = torch.cat(split_inds[2])

    logging.info(f"Total train samples: {tr_inds.shape[0] / y.shape[0] * 100 :.2f}% || IR: "
            f"{y[tr_inds].float().mean() * 100 :.2f}% || Train days: {split[0][:5]}")
    logging.info(f"Total val samples: {val_inds.shape[0] / y.shape[0] * 100 :.2f}% || IR: "
        f"{y[val_inds].float().mean() * 100:.2f}% || Val days: {split[1][:5]}")
    logging.info(f"Total test samples: {te_inds.shape[0] / y.shape[0] * 100 :.2f}% || IR: "
        f"{y[te_inds].float().mean() * 100:.2f}% || Test days: {split[2][:5]}")
    
    #Creating the final data objects
    tr_x, val_x, te_x = x, x, x
    e_tr = tr_inds.numpy()
    e_val = np.concatenate([tr_inds, val_inds])

    tr_edge_index,  tr_edge_attr,  tr_y,  tr_edge_times  = edge_index[:,e_tr],  edge_attr[e_tr],  y[e_tr],  timestamps[e_tr]
    val_edge_index, val_edge_attr, val_y, val_edge_times = edge_index[:,e_val], edge_attr[e_val], y[e_val], timestamps[e_val]
    te_edge_index,  te_edge_attr,  te_y,  te_edge_times  = edge_index,          edge_attr,        y,        timestamps
    
    logging.info(f"--- Train: Node Feature {tr_x.shape} Edge Attr: {tr_edge_attr.shape} Edge Feature Shape: {tr_edge_attr.shape} Y: {tr_y.shape}")
    logging.info(f"--- Eval: Node Feature {val_x.shape} Edge Attr: {val_edge_attr.shape} Edge Feature Shape: {val_edge_attr.shape} Y: {val_y.shape}")
    logging.info(f"--- Test: Node Feature {te_x.shape} Edge Attr: {te_edge_attr.shape} Edge Feature Shape: {te_edge_attr.shape} Y: {te_y.shape}")
    logging.info(tr_x)

    # visualise(tr_edge_index)
    logging.info(f"Total train samples: {tr_inds.shape[0] / y.shape[0] * 100 :.2f}% || IR: "
            f"{y[tr_inds].float().mean() * 100 :.2f}% || Train days: {split[0][:5]}")
    
    # tr_ppr, tr_x_remap, tr_edge_index_remap, tr_nodes = build_split_ppr(tr_edge_index, x)
    # val_ppr, val_x_remap, val_edge_index_remap, val_nodes = build_split_ppr(val_edge_index, x)
    # te_ppr, te_x_remap, te_edge_index_remap, te_nodes = build_split_ppr(te_edge_index, x)
   
    tr_data = GraphData (x=tr_x,  y=tr_y,  edge_index=tr_edge_index,  edge_attr=tr_edge_attr,  timestamps=tr_edge_times 
                         # ppr_index=tr_ppr 
                        )
    val_data = GraphData(x=val_x, y=val_y, edge_index=val_edge_index, edge_attr=val_edge_attr, timestamps=val_edge_times
                         # ppr_index=val_ppr
                         )
    te_data = GraphData (x=te_x,  y=te_y,  edge_index=te_edge_index,  edge_attr=te_edge_attr,  timestamps=te_edge_times
                         # ppr_index=te_ppr 
                         )

    #Adding ports and time-deltas if applicable
    if args.ports:
        logging.info(f"Start: adding ports")
        tr_data.add_ports()
        val_data.add_ports()
        te_data.add_ports()
        logging.info(f"Done: adding ports")
    if args.tds:
        logging.info(f"Start: adding time-deltas")
        tr_data.add_time_deltas()
        val_data.add_time_deltas()
        te_data.add_time_deltas()
        logging.info(f"Done: adding time-deltas")
    
    #Normalize data
    tr_data.x = val_data.x = te_data.x = z_norm(tr_data.x)
    if not args.model == 'rgcn':
        tr_data.edge_attr, val_data.edge_attr, te_data.edge_attr = z_norm(tr_data.edge_attr), z_norm(val_data.edge_attr), z_norm(te_data.edge_attr)
    else:
        tr_data.edge_attr[:, :-1], val_data.edge_attr[:, :-1], te_data.edge_attr[:, :-1] = z_norm(tr_data.edge_attr[:, :-1]), z_norm(val_data.edge_attr[:, :-1]), z_norm(te_data.edge_attr[:, :-1])

    #Create heterogenous if reverese MP is enabled
    #TODO: if I observe wierd behaviour, maybe add .detach.clone() to all torch tensors, but I don't think they're attached to any computation graph just yet
    if args.reverse_mp:
        tr_data = create_hetero_obj(tr_data.x,  tr_data.y,  tr_data.edge_index,  tr_data.edge_attr, tr_data.timestamps, args)
        val_data = create_hetero_obj(val_data.x,  val_data.y,  val_data.edge_index,  val_data.edge_attr, val_data.timestamps, args)
        te_data = create_hetero_obj(te_data.x,  te_data.y,  te_data.edge_index,  te_data.edge_attr, te_data.timestamps, args)
    
    logging.info(f'train data object: {tr_data}')
    logging.info(f'validation data object: {val_data}')
    logging.info(f'test data object: {te_data}')

    return tr_data, val_data, te_data, tr_inds, val_inds, te_inds


def get_data_xgboost(args, data_config):
    logging.info('Loading tabular data for XGBoost')

    transaction_file = f"{data_config['paths']['aml_data']}/{args.data}/formatted_transactions.csv"
    df_edges = pd.read_csv(transaction_file)

    logging.info(f'Available Edge Features: {df_edges.columns.tolist()}')

    # Normalize timestamp
    df_edges['Timestamp'] = df_edges['Timestamp'] - df_edges['Timestamp'].min()
    timestamps = torch.Tensor(df_edges['Timestamp'].to_numpy())
    y = torch.LongTensor(df_edges['Is Laundering'].to_numpy())

    # --- Frequency Encoding of from_id and to_id ---
    for col in ['from_id', 'to_id']:
        freq = df_edges[col].value_counts().to_dict()
        df_edges[f'{col}_freq'] = df_edges[col].map(freq)

    # Define full list of features (including ID encodings)
    edge_features = data_config['features']['edge_features']
    numerical_features = ['Timestamp', 'Amount Sent']  # example
    categorical_features = ['Sent Currency', 'Payment Format']
    id_features = ['from_id_freq', 'to_id_freq']

    full_features = numerical_features + id_features + categorical_features
    logging.info(f"Using features: {full_features}")

    # Convert categorical to int (ordinal encoding)
    for cat_col in categorical_features:
        df_edges[cat_col] = df_edges[cat_col].astype("category").cat.codes

    # Normalize numerical and ID freq features using z_norm
    to_normalize = numerical_features + id_features
    df_edges[to_normalize] = z_norm(torch.tensor(df_edges[to_normalize].to_numpy()).float()).numpy()

    # Create final feature matrix
    X = df_edges[full_features].to_numpy().astype(np.float32)

    # Data splitting by days
    n_days = int(timestamps.max() / (3600 * 24) + 1)
    daily_inds = []
    daily_trans = []

    for day in range(n_days):
        l = day * 24 * 3600
        r = (day + 1) * 24 * 3600
        day_inds = torch.where((timestamps >= l) & (timestamps < r))[0]
        daily_inds.append(day_inds)
        daily_trans.append(day_inds.shape[0])

    # Optimize for approximate [0.6, 0.2, 0.2] split
    split_per = [0.6, 0.2, 0.2]
    d_ts = np.array(daily_trans)
    I = list(range(len(d_ts)))
    split_scores = {}
    for i, j in itertools.combinations(I, 2):
        if j >= i:
            split_totals = [d_ts[:i].sum(), d_ts[i:j].sum(), d_ts[j:].sum()]
            total = sum(split_totals)
            props = [v / total for v in split_totals]
            score = max([abs(v - t) / t for v, t in zip(props, split_per)])
            split_scores[(i, j)] = score

    i, j = min(split_scores, key=split_scores.get)
    split = [list(range(i)), list(range(i, j)), list(range(j, len(d_ts)))]

    split_inds = {k: [] for k in range(3)}
    for k in range(3):
        for day in split[k]:
            split_inds[k].append(daily_inds[day])
    tr_inds = torch.cat(split_inds[0])
    val_inds = torch.cat(split_inds[1])
    te_inds = torch.cat(split_inds[2])

    X_train, y_train = X[tr_inds], y[tr_inds].numpy()
    X_val, y_val = X[val_inds], y[val_inds].numpy()
    X_test, y_test = X[te_inds], y[te_inds].numpy()

    logging.info(f"Train X: {X_train.shape}, Y: {y_train.shape}")
    logging.info(f"Val X: {X_val.shape}, Y: {y_val.shape}")
    logging.info(f"Test X: {X_test.shape}, Y: {y_test.shape}")

    return X_train, y_train, X_val, y_val, X_test, y_test


def get_data_by_day(args, data_config):
    '''Loads the AML transaction data.
    
    1. The data is loaded from the csv and the necessary features are chosen.
    2. The data is split into training, validation and test data.
    3. PyG Data objects are created with the respective data splits.
    '''
    logging.info('Loading for Graph')
    transaction_file = f"{data_config['paths']['aml_data']}/{args.data}/formatted_transactions.csv" #replace this with your path to the respective AML data objects
    df_edges = pd.read_csv(transaction_file)

    logging.info(f'Available Edge Features: {df_edges.columns.tolist()}')

    # Step 1: connvert TimeStamp into by minimizing the easliest timestamp
    df_edges['Timestamp'] = df_edges['Timestamp'] - df_edges['Timestamp'].min()
    print(f"Time stamp first 10: {df_edges['Timestamp'][:10].tolist()}")
    print(f"Time stamp last 10: {df_edges['Timestamp'][-10:].tolist()}")
    

    max_n_id = df_edges.loc[:, ['from_id', 'to_id']].to_numpy().max() + 1
    df_nodes = pd.DataFrame({'NodeID': np.arange(max_n_id), 'Feature': np.ones(max_n_id)})
    timestamps = torch.Tensor(df_edges['Timestamp'].to_numpy())
    y = torch.LongTensor(df_edges['Is Laundering'].to_numpy())

    logging.info(f"Illicit ratio = {sum(y)} / {len(y)} = {sum(y) / len(y) * 100:.2f}%")
    logging.info(f"Number of nodes (holdings doing transcations) = {df_nodes.shape[0]}")
    logging.info(f"Number of transactions = {df_edges.shape[0]}")

    # edge_features = ['Timestamp', 'Amount Received', 'Received Currency', 'Payment Format']
    edge_features = data_config['features']['edge_features']
    node_features = ['Feature']

    logging.info(f'Edge features being used: {edge_features}')
    logging.info(f'Node features being used: {node_features} ("Feature" is a placeholder feature of all 1s)')

    x = torch.tensor(df_nodes.loc[:, node_features].to_numpy()).float()
    edge_index = torch.LongTensor(df_edges.loc[:, ['from_id', 'to_id']].to_numpy().T)
    edge_attr = torch.tensor(df_edges.loc[:, edge_features].to_numpy()).float()

    n_days = int(timestamps.max() / (3600 * 24) + 1)
    n_samples = y.shape[0]
    logging.info(f'number of days and transactions in the data: {n_days} days, {n_samples} transactions')

    #data splitting
    daily_irs, weighted_daily_irs, daily_inds, daily_trans = [], [], [], [] #irs = illicit ratios, inds = indices, trans = transactions
    for day in range(n_days):
        l = day * 24 * 3600
        r = (day + 1) * 24 * 3600
        day_inds = torch.where((timestamps >= l) & (timestamps < r))[0]
        daily_irs.append(y[day_inds].float().mean())
        weighted_daily_irs.append(y[day_inds].float().mean() * day_inds.shape[0] / n_samples)
        daily_inds.append(day_inds)
        daily_trans.append(day_inds.shape[0])
    
    split_per = [0.6, 0.2, 0.2]
    daily_totals = np.array(daily_trans)
    d_ts = daily_totals
    I = list(range(len(d_ts)))
    split_scores = dict()
    for i,j in itertools.combinations(I, 2):
        if j >= i:
            split_totals = [d_ts[:i].sum(), d_ts[i:j].sum(), d_ts[j:].sum()]
            split_totals_sum = np.sum(split_totals)
            split_props = [v/split_totals_sum for v in split_totals]
            split_error = [abs(v-t)/t for v,t in zip(split_props, split_per)]
            score = max(split_error) #- (split_totals_sum/total) + 1
            split_scores[(i,j)] = score
        else:
            continue

    i,j = min(split_scores, key=split_scores.get)
    #split contains a list for each split (train, validation and test) and each list contains the days that are part of the respective split
    split = [list(range(i)), list(range(i, j)), list(range(j, len(daily_totals)))]
    logging.info(f'Calculate split: {split}')


    logging.info(f"length of daily_inds {len(daily_inds)}")

    # x 
    temporal_data = {}
    for day, inds in enumerate(daily_inds):
        print(f"For day {day+1}, Transaction countL {len(daily_inds[day])}")
        # Assign edge index, edge attr, y, timestamp based on whats in daily_inds as daily_inds[day] contains relevant transaction of that day
        day_edges = edge_index[:, inds]
        day_edge_attr = edge_attr[inds]
        day_y = y[inds]
        day_timestamps = timestamps[inds]

        graph = GraphData(
            x=x.clone(),  # initial node features (you will update later using RNN)
            edge_index=day_edges,
            edge_attr=day_edge_attr,
            y=day_y,
            timestamps=day_timestamps
        )
        temporal_data[day+1] = graph

    
    for index,value in temporal_data.items():
        logging.info(f"Day: {index} Temporal_data {value}")
    '''
    normalize by trian test split
    '''

<<<<<<< HEAD
def get_data_local(args, data_config, day_limit = 3):
    '''Loads the AML transaction data.
    
    1. The data is loaded from the csv and the necessary features are chosen.
    2. The data is split into training, validation and test data.
    3. PyG Data objects are created with the respective data splits.
    '''
    logging.info('Loading for Graph')

    transaction_file = f"{data_config['paths']['aml_data']}/{args.data}/formatted_transactions.csv" #replace this with your path to the respective AML data objects

    df_edges = pd.read_csv(transaction_file)

    logging.info(f'Available Edge Features: {df_edges.columns.tolist()}')

    # Step 1: connvert TimeStamp into by minimizing the easliest timestamp
    df_edges['Timestamp'] = df_edges['Timestamp'] - df_edges['Timestamp'].min()
    print(f"Time stamp first 10: {df_edges['Timestamp'][:10].tolist()}")
    print(f"Time stamp last 10: {df_edges['Timestamp'][-10:].tolist()}")
    

    max_n_id = df_edges.loc[:, ['from_id', 'to_id']].to_numpy().max() + 1
    df_nodes = pd.DataFrame({'NodeID': np.arange(max_n_id), 'Feature': np.ones(max_n_id)})
    timestamps = torch.Tensor(df_edges['Timestamp'].to_numpy())
    y = torch.LongTensor(df_edges['Is Laundering'].to_numpy())

    logging.info(f"Illicit ratio = {sum(y)} / {len(y)} = {sum(y) / len(y) * 100:.2f}%")
    logging.info(f"Number of nodes (holdings doing transcations) = {df_nodes.shape[0]}")
    logging.info(f"Number of transactions = {df_edges.shape[0]}")

    # edge_features = ['Timestamp', 'Amount Received', 'Received Currency', 'Payment Format']
    edge_features = data_config['features']['edge_features']
    node_features = ['Feature']

    logging.info(f'Edge features being used: {edge_features}')
    logging.info(f'Node features being used: {node_features} ("Feature" is a placeholder feature of all 1s)')

    x = torch.tensor(df_nodes.loc[:, node_features].to_numpy()).float()
    edge_index = torch.LongTensor(df_edges.loc[:, ['from_id', 'to_id']].to_numpy().T)
    edge_attr = torch.tensor(df_edges.loc[:, edge_features].to_numpy()).float()

    if day_limit is None:
        n_days = int(timestamps.max() / (3600 * 24) + 1)
    else:
        n_days = day_limit
    logging.info(f'number of days and transactions in the data: {n_days} days, {y.shape[0]} transactions')
    n_samples = y.shape[0]
    logging.info(f'number of days and transactions in the data: {n_days} days, {n_samples} transactions')

    #data splitting
    daily_irs, weighted_daily_irs, daily_inds, daily_trans = [], [], [], [] #irs = illicit ratios, inds = indices, trans = transactions
    for day in range(n_days):
        l = day * 24 * 3600
        r = (day + 1) * 24 * 3600
        day_inds = torch.where((timestamps >= l) & (timestamps < r))[0]
        daily_irs.append(y[day_inds].float().mean())
        weighted_daily_irs.append(y[day_inds].float().mean() * day_inds.shape[0] / n_samples)
        daily_inds.append(day_inds)
        daily_trans.append(day_inds.shape[0])
    
    split_per = [0.6, 0.2, 0.2]
    daily_totals = np.array(daily_trans)
    d_ts = daily_totals
    I = list(range(len(d_ts)))
    split_scores = dict()
    for i,j in itertools.combinations(I, 2):
        if j >= i:
            split_totals = [d_ts[:i].sum(), d_ts[i:j].sum(), d_ts[j:].sum()]
            split_totals_sum = np.sum(split_totals)
            split_props = [v/split_totals_sum for v in split_totals]
            split_error = [abs(v-t)/t for v,t in zip(split_props, split_per)]
            score = max(split_error) #- (split_totals_sum/total) + 1
            split_scores[(i,j)] = score
        else:
            continue

    i,j = min(split_scores, key=split_scores.get)
    #split contains a list for each split (train, validation and test) and each list contains the days that are part of the respective split
    split = [list(range(i)), list(range(i, j)), list(range(j, len(daily_totals)))]
    logging.info(f'Calculate split: {split}')

    #Now, we seperate the transactions based on their indices in the timestamp array
    split_inds = {k: [] for k in range(3)}
    for i in range(3):
        for day in split[i]:
            split_inds[i].append(daily_inds[day]) #split_inds contains a list for each split (tr,val,te) which contains the indices of each day seperately

    tr_inds = torch.cat(split_inds[0])
    val_inds = torch.cat(split_inds[1])
    te_inds = torch.cat(split_inds[2])

    logging.info(f"Total train samples: {tr_inds.shape[0] / y.shape[0] * 100 :.2f}% || IR: "
            f"{y[tr_inds].float().mean() * 100 :.2f}% || Train days: {split[0][:5]}")
    logging.info(f"Total val samples: {val_inds.shape[0] / y.shape[0] * 100 :.2f}% || IR: "
        f"{y[val_inds].float().mean() * 100:.2f}% || Val days: {split[1][:5]}")
    logging.info(f"Total test samples: {te_inds.shape[0] / y.shape[0] * 100 :.2f}% || IR: "
        f"{y[te_inds].float().mean() * 100:.2f}% || Test days: {split[2][:5]}")
    
    #Creating the final data objects
    tr_x, val_x, te_x = x, x, x
    e_tr = tr_inds.numpy()
    e_val = np.concatenate([tr_inds, val_inds])

    tr_edge_index,  tr_edge_attr,  tr_y,  tr_edge_times  = edge_index[:,e_tr],  edge_attr[e_tr],  y[e_tr],  timestamps[e_tr]
    val_edge_index, val_edge_attr, val_y, val_edge_times = edge_index[:,e_val], edge_attr[e_val], y[e_val], timestamps[e_val]
    te_edge_index,  te_edge_attr,  te_y,  te_edge_times  = edge_index,          edge_attr,        y,        timestamps
    
    tr_ppr, tr_x_remap, tr_edge_index_remap, tr_nodes = build_split_ppr(tr_edge_index, x)
    val_ppr, val_x_remap, val_edge_index_remap, val_nodes = build_split_ppr(val_edge_index, x)
    te_ppr, te_x_remap, te_edge_index_remap, te_nodes = build_split_ppr(te_edge_index, x)
    
    logging.info(f"--- Train: Node Feature {tr_x.shape} Edge Attr: {tr_edge_attr.shape} Edge Feature Shape: {tr_edge_attr.shape} Y: {tr_y.shape}")
    logging.info(f"--- Eval: Node Feature {val_x.shape} Edge Attr: {val_edge_attr.shape} Edge Feature Shape: {val_edge_attr.shape} Y: {val_y.shape}")
    logging.info(f"--- Test: Node Feature {te_x.shape} Edge Attr: {te_edge_attr.shape} Edge Feature Shape: {te_edge_attr.shape} Y: {te_y.shape}")
    logging.info(tr_x)

    # visualise(tr_edge_index)
    logging.info(f"Total train samples: {tr_inds.shape[0] / y.shape[0] * 100 :.2f}% || IR: "
            f"{y[tr_inds].float().mean() * 100 :.2f}% || Train days: {split[0][:5]}")
            
    tr_data = GraphData (x=tr_x_remap,  y=tr_y,  edge_index=tr_edge_index_remap,  edge_attr=tr_edge_attr, timestamps=tr_edge_times, ppr_index=tr_ppr )
    val_data = GraphData(x=val_x_remap, y=val_y, edge_index=val_edge_index_remap, edge_attr=val_edge_attr, timestamps=val_edge_times, ppr_index=val_ppr)
    te_data = GraphData (x=te_x_remap,  y=te_y,  edge_index=te_edge_index_remap,  edge_attr=te_edge_attr,  timestamps=te_edge_times, ppr_index=te_ppr )

    #Adding ports and time-deltas if applicable
    if args.ports:
        logging.info(f"Start: adding ports")
        tr_data.add_ports()
        val_data.add_ports()
        te_data.add_ports()
        logging.info(f"Done: adding ports")
    if args.tds:
        logging.info(f"Start: adding time-deltas")
        tr_data.add_time_deltas()
        val_data.add_time_deltas()
        te_data.add_time_deltas()
        logging.info(f"Done: adding time-deltas")
    
    #Normalize data
    tr_data.x = val_data.x = te_data.x = z_norm(tr_data.x)
    if not args.model == 'rgcn':
        tr_data.edge_attr, val_data.edge_attr, te_data.edge_attr = z_norm(tr_data.edge_attr), z_norm(val_data.edge_attr), z_norm(te_data.edge_attr)
    else:
        tr_data.edge_attr[:, :-1], val_data.edge_attr[:, :-1], te_data.edge_attr[:, :-1] = z_norm(tr_data.edge_attr[:, :-1]), z_norm(val_data.edge_attr[:, :-1]), z_norm(te_data.edge_attr[:, :-1])

    #Create heterogenous if reverese MP is enabled
    #TODO: if I observe wierd behaviour, maybe add .detach.clone() to all torch tensors, but I don't think they're attached to any computation graph just yet
    if args.reverse_mp:
        tr_data = create_hetero_obj(tr_data.x,  tr_data.y,  tr_data.edge_index,  tr_data.edge_attr, tr_data.timestamps, args)
        val_data = create_hetero_obj(val_data.x,  val_data.y,  val_data.edge_index,  val_data.edge_attr, val_data.timestamps, args)
        te_data = create_hetero_obj(te_data.x,  te_data.y,  te_data.edge_index,  te_data.edge_attr, te_data.timestamps, args)
    
    logging.info(f'train data object: {tr_data}')
    logging.info(f'validation data object: {val_data}')
    logging.info(f'test data object: {te_data}')

    return tr_data, val_data, te_data, tr_inds, val_inds, te_inds





=======
>>>>>>> 5896f5c7
if __name__ == "__main__":
    from util import create_parser, set_seed, logger_setup
    import json
    import time
    parser = create_parser()
    args = parser.parse_args()

    with open('data_config.json', 'r') as config_file:
        data_config = json.load(config_file)

    # Setup logging
    logger_setup()

    #set seed
    set_seed(args.seed)

    #get data
    logging.info("Retrieving data")
    t1 = time.perf_counter()
    
    tr_data, val_data, te_data, tr_inds, val_inds, te_inds = get_data(args, data_config)<|MERGE_RESOLUTION|>--- conflicted
+++ resolved
@@ -374,7 +374,6 @@
     normalize by trian test split
     '''
 
-<<<<<<< HEAD
 def get_data_local(args, data_config, day_limit = 3):
     '''Loads the AML transaction data.
     
@@ -537,8 +536,6 @@
 
 
 
-=======
->>>>>>> 5896f5c7
 if __name__ == "__main__":
     from util import create_parser, set_seed, logger_setup
     import json
