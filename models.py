from ppr_aggregator import TopKPPRAggregation, APPRPropagation
from torch_geometric.nn.aggr import MeanAggregation, MinAggregation, MaxAggregation, StdAggregation
import torch.nn as nn
from torch_geometric.nn import GINEConv, BatchNorm, Linear, GATConv, PNAConv, RGCNConv
import torch.nn.functional as F
import torch
import logging

class GINe(torch.nn.Module):
    def __init__(self, num_features, num_gnn_layers, n_classes=2, 
                n_hidden=100, edge_updates=False, residual=True, 
                edge_dim=None, dropout=0.0, final_dropout=0.5):
        super().__init__()
        self.n_hidden = n_hidden
        self.num_gnn_layers = num_gnn_layers
        self.edge_updates = edge_updates
        self.final_dropout = final_dropout

        self.node_emb = nn.Linear(num_features, n_hidden)
        self.edge_emb = nn.Linear(edge_dim, n_hidden)

        self.convs = nn.ModuleList()
        self.emlps = nn.ModuleList()
        self.batch_norms = nn.ModuleList()
        for _ in range(self.num_gnn_layers):
            conv = GINEConv(nn.Sequential(
                nn.Linear(self.n_hidden, self.n_hidden), 
                nn.ReLU(), 
                nn.Linear(self.n_hidden, self.n_hidden)
                ), edge_dim=self.n_hidden)
            if self.edge_updates: self.emlps.append(nn.Sequential(
                nn.Linear(3 * self.n_hidden, self.n_hidden),
                nn.ReLU(),
                nn.Linear(self.n_hidden, self.n_hidden),
            ))
            self.convs.append(conv)
            self.batch_norms.append(BatchNorm(n_hidden))

        self.mlp = nn.Sequential(Linear(n_hidden*3, 50), nn.ReLU(), nn.Dropout(self.final_dropout),Linear(50, 25), nn.ReLU(), nn.Dropout(self.final_dropout),
                              Linear(25, n_classes))

    def forward(self, x, edge_index, edge_attr):
        src, dst = edge_index

        x = self.node_emb(x)
        edge_attr = self.edge_emb(edge_attr)

        for i in range(self.num_gnn_layers):
            x = (x + F.relu(self.batch_norms[i](self.convs[i](x, edge_index, edge_attr)))) / 2
            if self.edge_updates: 
                edge_attr = edge_attr + self.emlps[i](torch.cat([x[src], x[dst], edge_attr], dim=-1)) / 2

        x = x[edge_index.T].reshape(-1, 2 * self.n_hidden).relu()
        x = torch.cat((x, edge_attr.view(-1, edge_attr.shape[1])), 1)
        out = x
        
        return self.mlp(out)
    
class GATe(torch.nn.Module):
    def __init__(self, num_features, num_gnn_layers, n_classes=2, n_hidden=100, n_heads=4, edge_updates=False, edge_dim=None, dropout=0.0, final_dropout=0.5):
        super().__init__()
        # GAT specific code
        tmp_out = n_hidden // n_heads
        n_hidden = tmp_out * n_heads

        self.n_hidden = n_hidden
        self.n_heads = n_heads
        self.num_gnn_layers = num_gnn_layers
        self.edge_updates = edge_updates
        self.dropout = dropout
        self.final_dropout = final_dropout
        
        self.node_emb = nn.Linear(num_features, n_hidden)
        self.edge_emb = nn.Linear(edge_dim, n_hidden)
        
        self.convs = nn.ModuleList()
        self.emlps = nn.ModuleList()
        self.batch_norms = nn.ModuleList()
        
        for _ in range(self.num_gnn_layers):
            conv = GATConv(self.n_hidden, tmp_out, self.n_heads, concat = True, dropout = self.dropout, add_self_loops = True, edge_dim=self.n_hidden)
            if self.edge_updates: self.emlps.append(nn.Sequential(nn.Linear(3 * self.n_hidden, self.n_hidden),nn.ReLU(),nn.Linear(self.n_hidden, self.n_hidden),))
            self.convs.append(conv)
            self.batch_norms.append(BatchNorm(n_hidden))
                
        self.mlp = nn.Sequential(Linear(n_hidden*3, 50), nn.ReLU(), nn.Dropout(self.final_dropout),Linear(50, 25), nn.ReLU(), nn.Dropout(self.final_dropout),Linear(25, n_classes))
            
    def forward(self, x, edge_index, edge_attr):
        src, dst = edge_index
        
        x = self.node_emb(x)
        edge_attr = self.edge_emb(edge_attr)
        
        for i in range(self.num_gnn_layers):
            x = (x + F.relu(self.batch_norms[i](self.convs[i](x, edge_index, edge_attr)))) / 2
            if self.edge_updates:
                edge_attr = edge_attr + self.emlps[i](torch.cat([x[src], x[dst], edge_attr], dim=-1)) / 2
                    
        logging.debug(f"x.shape = {x.shape}, x[edge_index.T].shape = {x[edge_index.T].shape}")
        x = x[edge_index.T].reshape(-1, 2 * self.n_hidden).relu()
        logging.debug(f"x.shape = {x.shape}")
        x = torch.cat((x, edge_attr.view(-1, edge_attr.shape[1])), 1)
        logging.debug(f"x.shape = {x.shape}")
        out = x

        return self.mlp(out)
    
class PNA(torch.nn.Module):
    def __init__(self, num_features, num_gnn_layers, n_classes=2, 
                n_hidden=100, edge_updates=True,
                edge_dim=None, dropout=0.0, final_dropout=0.5, deg=None, 
<<<<<<< HEAD
                ppr_index: dict[int, list[tuple[int,float]]] = None, use_ppr:str = None):
=======
                ppr_index: dict[int, list[tuple[int,float]]] = None, use_ppr = None):
>>>>>>> fd427735
        super().__init__()
        n_hidden = int((n_hidden // 5) * 5)
        self.n_hidden = n_hidden
        self.num_gnn_layers = num_gnn_layers
        self.edge_updates = edge_updates
        self.final_dropout = final_dropout
        self.use_ppr = use_ppr
<<<<<<< HEAD

        self.appnp = APPRPropagation(alpha=0.1, K=10)
        if ppr_index is None:
            raise ValueError("PNA requires a ppr_index when you include 'TopKPPRAggregation' in aggregators")
        aggr_kwargs = {'TopKPPRAggregation': {'ppr_index': ppr_index}}
=======
        aggr_kwargs = None
        if self.use_ppr:
            if ppr_index is None:
                raise ValueError("PNA requires a ppr_index when you include 'TopKPPRAggregation' in aggregators")
                aggr_kwargs = {'TopKPPRAggregation': {'ppr_index': ppr_index}}
>>>>>>> fd427735

        # aggregators = ['mean', 'min', 'max', 'std', 'TopKPPRAggregation']
        # ppr_agg = TopKPPRAggregation(ppr_index)

        # 2) mix it in with the built-in ones
        aggregators = [
            MeanAggregation(), 
            MinAggregation(), 
            MaxAggregation(), 
            StdAggregation(), 
            # TopKPPRAggregation(ppr_index),
        ]
        scalers = ['identity', 'amplification', 'attenuation']
        
        self.node_emb = nn.Linear(num_features, n_hidden)
        self.edge_emb = nn.Linear(edge_dim, n_hidden)

        self.convs = nn.ModuleList()
        self.emlps = nn.ModuleList()
        self.batch_norms = nn.ModuleList()

        for _ in range(self.num_gnn_layers):
            if self.use_ppr:
                conv = PNAConv(in_channels=n_hidden, out_channels=n_hidden,
                            aggregators=aggregators, scalers=scalers, deg=deg,
                            edge_dim=n_hidden, towers=5, pre_layers=1, post_layers=1,
                            divide_input=False,
                            aggr_kwargs = aggr_kwargs)
            else: 
                conv = PNAConv(in_channels=n_hidden, out_channels=n_hidden,
                            aggregators=aggregators, scalers=scalers, deg=deg,
                            edge_dim=n_hidden, towers=5, pre_layers=1, post_layers=1,
                            divide_input=False)
            if self.edge_updates: self.emlps.append(nn.Sequential(
                nn.Linear(3 * self.n_hidden, self.n_hidden),
                nn.ReLU(),
                nn.Linear(self.n_hidden, self.n_hidden),
            ))
            self.convs.append(conv)
            self.batch_norms.append(BatchNorm(n_hidden))

        self.mlp = nn.Sequential(Linear(n_hidden*3, 50), nn.ReLU(), nn.Dropout(self.final_dropout),Linear(50, 25), nn.ReLU(), nn.Dropout(self.final_dropout),
                              Linear(25, n_classes))
        if self.use_ppr:
            self.ppr_aggr = TopKPPRAggregation(ppr_index)
            self.ppr_w     = nn.Parameter(torch.tensor(1.0))

    def forward(self, x, edge_index, edge_attr):
        src, dst = edge_index

        x = self.node_emb(x)
        edge_attr = self.edge_emb(edge_attr)


       
        # Preprocess the input x with the PPR aggregation
        # x = (x + self.ppr_w * aggr_emb)/(1+self.ppr_w)
        # Storing x in the global aggregator storage for easier access
        if self.use_ppr:
            for conv, bn in zip(self.convs, self.batch_norms):
                for aggr in conv.aggr_module.aggr.aggrs:
                    if isinstance(aggr, TopKPPRAggregation):
                        aggr.global_x = x 

        for i in range(self.num_gnn_layers):
            conv_out = F.relu(self.batch_norms[i](self.convs[i](x, edge_index, edge_attr)))
<<<<<<< HEAD
            if self.use_ppr == "topk":
                p = self.ppr_aggr(conv_out.unsqueeze(1)).squeeze(1)  
                conv_out = (conv_out + self.ppr_w * p)/(1+self.ppr_w)
            elif self.use_ppr == "appr":
                p = self.appnp(x, edge_index, edge_attr.shape[0])
                conv_out = (conv_out + self.ppr_w * p)/(1+self.ppr_w)
=======
            if self.use_ppr:
                p = self.ppr_aggr(conv_out.unsqueeze(1)).squeeze(1)  
                conv_out = (conv_out + self.ppr_w * p)/(1+self.ppr_w)
>>>>>>> fd427735
            x = (x + conv_out) / 2
            if self.edge_updates: 
                edge_attr = edge_attr + self.emlps[i](torch.cat([x[src], x[dst], edge_attr], dim=-1)) / 2

        logging.debug(f"x.shape = {x.shape}, x[edge_index.T].shape = {x[edge_index.T].shape}")
        x = x[edge_index.T].reshape(-1, 2 * self.n_hidden).relu()
        logging.debug(f"x.shape = {x.shape}")
        x = torch.cat((x, edge_attr.view(-1, edge_attr.shape[1])), 1)
        logging.debug(f"x.shape = {x.shape}")
        out = x

        return self.mlp(out)
    
class RGCN(nn.Module):
    def __init__(self, num_features, edge_dim, num_relations, num_gnn_layers, n_classes=2, 
                n_hidden=100, edge_update=False,
                residual=True,
                dropout=0.0, final_dropout=0.5, n_bases=-1):
        super(RGCN, self).__init__()

        self.num_features = num_features
        self.num_gnn_layers = num_gnn_layers
        self.n_hidden = n_hidden
        self.residual = residual
        self.dropout = dropout
        self.final_dropout = final_dropout
        self.n_classes = n_classes
        self.edge_update = edge_update
        self.num_relations = num_relations
        self.n_bases = n_bases

        self.node_emb = nn.Linear(num_features, n_hidden)
        self.edge_emb = nn.Linear(edge_dim, n_hidden)

        self.convs = nn.ModuleList()
        self.bns = nn.ModuleList()
        self.mlp = nn.ModuleList()

        if self.edge_update:
            self.emlps = nn.ModuleList()
            self.emlps.append(nn.Sequential(
                nn.Linear(3 * self.n_hidden, self.n_hidden),
                nn.ReLU(),
                nn.Linear(self.n_hidden, self.n_hidden),
            ))
        
        for _ in range(self.num_gnn_layers):
            conv = RGCNConv(self.n_hidden, self.n_hidden, num_relations, num_bases=self.n_bases)
            self.convs.append(conv)
            self.bns.append(nn.BatchNorm1d(self.n_hidden))

            if self.edge_update:
                self.emlps.append(nn.Sequential(
                    nn.Linear(3 * self.n_hidden, self.n_hidden),
                    nn.ReLU(),
                    nn.Linear(self.n_hidden, self.n_hidden),
                ))

        self.mlp = nn.Sequential(Linear(n_hidden*3, 50), nn.ReLU(), nn.Dropout(self.final_dropout), Linear(50, 25), nn.ReLU(), nn.Dropout(self.final_dropout),
                              Linear(25, n_classes))

    def reset_parameters(self):
        for m in self.modules():
            if isinstance(m, nn.Linear):
                m.reset_parameters()
            elif isinstance(m, RGCNConv):
                m.reset_parameters()
            elif isinstance(m, nn.BatchNorm1d):
                m.reset_parameters()

    def forward(self, x, edge_index, edge_attr):
        edge_type = edge_attr[:, -1].long()
        #edge_attr = edge_attr[:, :-1]
        src, dst = edge_index

        x = self.node_emb(x)
        edge_attr = self.edge_emb(edge_attr)

        for i in range(self.num_gnn_layers):
            x =  (x + F.relu(self.bns[i](self.convs[i](x, edge_index, edge_type)))) / 2
            if self.edge_update:
                edge_attr = (edge_attr + F.relu(self.emlps[i](torch.cat([x[src], x[dst], edge_attr], dim=-1)))) / 2
        
        x = x[edge_index.T].reshape(-1, 2 * self.n_hidden).relu()
        x = torch.cat((x, edge_attr.view(-1, edge_attr.shape[1])), 1)
        x = self.mlp(x)
        out = x

        return x<|MERGE_RESOLUTION|>--- conflicted
+++ resolved
@@ -109,11 +109,7 @@
     def __init__(self, num_features, num_gnn_layers, n_classes=2, 
                 n_hidden=100, edge_updates=True,
                 edge_dim=None, dropout=0.0, final_dropout=0.5, deg=None, 
-<<<<<<< HEAD
                 ppr_index: dict[int, list[tuple[int,float]]] = None, use_ppr:str = None):
-=======
-                ppr_index: dict[int, list[tuple[int,float]]] = None, use_ppr = None):
->>>>>>> fd427735
         super().__init__()
         n_hidden = int((n_hidden // 5) * 5)
         self.n_hidden = n_hidden
@@ -121,19 +117,12 @@
         self.edge_updates = edge_updates
         self.final_dropout = final_dropout
         self.use_ppr = use_ppr
-<<<<<<< HEAD
-
+        aggr_kwargs = None
         self.appnp = APPRPropagation(alpha=0.1, K=10)
-        if ppr_index is None:
-            raise ValueError("PNA requires a ppr_index when you include 'TopKPPRAggregation' in aggregators")
-        aggr_kwargs = {'TopKPPRAggregation': {'ppr_index': ppr_index}}
-=======
-        aggr_kwargs = None
         if self.use_ppr:
             if ppr_index is None:
                 raise ValueError("PNA requires a ppr_index when you include 'TopKPPRAggregation' in aggregators")
                 aggr_kwargs = {'TopKPPRAggregation': {'ppr_index': ppr_index}}
->>>>>>> fd427735
 
         # aggregators = ['mean', 'min', 'max', 'std', 'TopKPPRAggregation']
         # ppr_agg = TopKPPRAggregation(ppr_index)
@@ -200,18 +189,12 @@
 
         for i in range(self.num_gnn_layers):
             conv_out = F.relu(self.batch_norms[i](self.convs[i](x, edge_index, edge_attr)))
-<<<<<<< HEAD
-            if self.use_ppr == "topk":
+            if self.use_ppr == "ppr":
                 p = self.ppr_aggr(conv_out.unsqueeze(1)).squeeze(1)  
                 conv_out = (conv_out + self.ppr_w * p)/(1+self.ppr_w)
             elif self.use_ppr == "appr":
                 p = self.appnp(x, edge_index, edge_attr.shape[0])
                 conv_out = (conv_out + self.ppr_w * p)/(1+self.ppr_w)
-=======
-            if self.use_ppr:
-                p = self.ppr_aggr(conv_out.unsqueeze(1)).squeeze(1)  
-                conv_out = (conv_out + self.ppr_w * p)/(1+self.ppr_w)
->>>>>>> fd427735
             x = (x + conv_out) / 2
             if self.edge_updates: 
                 edge_attr = edge_attr + self.emlps[i](torch.cat([x[src], x[dst], edge_attr], dim=-1)) / 2
