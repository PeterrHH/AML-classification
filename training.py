--- conflicted
+++ resolved
@@ -239,11 +239,7 @@
             num_features=n_feats, num_gnn_layers=config.n_gnn_layers, n_classes=2,
             n_hidden=round(config.n_hidden), edge_updates=args.emlps, edge_dim=e_dim,
             dropout=config.dropout, deg=deg, final_dropout=config.final_dropout,
-<<<<<<< HEAD
-            ppr_index=tr_data.ppr_index, use_ppr = args.use_ppr
-=======
             ppr_index=tr_data.ppr_index, use_ppr=args.use_ppr,
->>>>>>> fd427735
             )
     elif config.model == "rgcn":
         model = RGCN(
